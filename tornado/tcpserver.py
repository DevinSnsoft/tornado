#!/usr/bin/env python
#
# Copyright 2011 Facebook
#
# Licensed under the Apache License, Version 2.0 (the "License"); you may
# not use this file except in compliance with the License. You may obtain
# a copy of the License at
#
#     http://www.apache.org/licenses/LICENSE-2.0
#
# Unless required by applicable law or agreed to in writing, software
# distributed under the License is distributed on an "AS IS" BASIS, WITHOUT
# WARRANTIES OR CONDITIONS OF ANY KIND, either express or implied. See the
# License for the specific language governing permissions and limitations
# under the License.

"""A non-blocking, single-threaded TCP server."""
from __future__ import absolute_import, division, print_function, with_statement

import errno
import os
import socket
import ssl

from tornado.log import app_log
from tornado.ioloop import IOLoop
from tornado.iostream import IOStream, SSLIOStream
from tornado.netutil import bind_sockets, add_accept_handler, ssl_wrap_socket
from tornado import process
from tornado.util import errno_from_exception


class TCPServer(object):
    r"""A non-blocking, single-threaded TCP server.

    To use `TCPServer`, define a subclass which overrides the `handle_stream`
    method.

    To make this server serve SSL traffic, send the ssl_options dictionary
    argument with the arguments required for the `ssl.wrap_socket` method,
    including "certfile" and "keyfile"::

       TCPServer(ssl_options={
           "certfile": os.path.join(data_dir, "mydomain.crt"),
           "keyfile": os.path.join(data_dir, "mydomain.key"),
       })

    `TCPServer` initialization follows one of three patterns:

    1. `listen`: simple single-process::

            server = TCPServer()
            server.listen(8888)
            IOLoop.instance().start()

    2. `bind`/`start`: simple multi-process::

            server = TCPServer()
            server.bind(8888)
            server.start(0)  # Forks multiple sub-processes
            IOLoop.instance().start()

       When using this interface, an `.IOLoop` must *not* be passed
       to the `TCPServer` constructor.  `start` will always start
       the server on the default singleton `.IOLoop`.

    3. `add_sockets`: advanced multi-process::

            sockets = bind_sockets(8888)
            tornado.process.fork_processes(0)
            server = TCPServer()
            server.add_sockets(sockets)
            IOLoop.instance().start()

       The `add_sockets` interface is more complicated, but it can be
       used with `tornado.process.fork_processes` to give you more
       flexibility in when the fork happens.  `add_sockets` can
       also be used in single-process servers if you want to create
       your listening sockets in some way other than
       `~tornado.netutil.bind_sockets`.

    .. versionadded:: 3.1
       The ``max_buffer_size`` argument.
    """
    def __init__(self, io_loop=None, ssl_options=None, max_buffer_size=None,
                 read_chunk_size=None):
        self.io_loop = io_loop
        self.ssl_options = ssl_options
        self._sockets = {}  # fd -> socket object
        self._pending_sockets = []
        self._started = False
        self.max_buffer_size = max_buffer_size
        self.read_chunk_size = None

        # Verify the SSL options. Otherwise we don't get errors until clients
        # connect. This doesn't verify that the keys are legitimate, but
        # the SSL module doesn't do that until there is a connected socket
        # which seems like too much work
        if self.ssl_options is not None and isinstance(self.ssl_options, dict):
            # Only certfile is required: it can contain both keys
            if 'certfile' not in self.ssl_options:
                raise KeyError('missing key "certfile" in ssl_options')

            if not os.path.exists(self.ssl_options['certfile']):
                raise ValueError('certfile "%s" does not exist' %
                                 self.ssl_options['certfile'])
            if ('keyfile' in self.ssl_options and
                    not os.path.exists(self.ssl_options['keyfile'])):
                raise ValueError('keyfile "%s" does not exist' %
                                 self.ssl_options['keyfile'])

    def listen(self, port, address=""):
        """Starts accepting connections on the given port.

        This method may be called more than once to listen on multiple ports.
        `listen` takes effect immediately; it is not necessary to call
        `TCPServer.start` afterwards.  It is, however, necessary to start
        the `.IOLoop`.
        """
        sockets = bind_sockets(port, address=address)
        self.add_sockets(sockets)

    def add_sockets(self, sockets):
        """Makes this server start accepting connections on the given sockets.

        The ``sockets`` parameter is a list of socket objects such as
        those returned by `~tornado.netutil.bind_sockets`.
        `add_sockets` is typically used in combination with that
        method and `tornado.process.fork_processes` to provide greater
        control over the initialization of a multi-process server.
        """
        if self.io_loop is None:
            self.io_loop = IOLoop.current()

        for sock in sockets:
            self._sockets[sock.fileno()] = sock
            add_accept_handler(sock, self._handle_connection,
                               io_loop=self.io_loop)

    def add_socket(self, socket):
        """Singular version of `add_sockets`.  Takes a single socket object."""
        self.add_sockets([socket])

    def bind(self, port, address=None, family=socket.AF_UNSPEC, backlog=128):
        """Binds this server to the given port on the given address.

        To start the server, call `start`. If you want to run this server
        in a single process, you can call `listen` as a shortcut to the
        sequence of `bind` and `start` calls.

        Address may be either an IP address or hostname.  If it's a hostname,
        the server will listen on all IP addresses associated with the
        name.  Address may be an empty string or None to listen on all
        available interfaces.  Family may be set to either `socket.AF_INET`
        or `socket.AF_INET6` to restrict to IPv4 or IPv6 addresses, otherwise
        both will be used if available.

        The ``backlog`` argument has the same meaning as for
        `socket.listen <socket.socket.listen>`.

        This method may be called multiple times prior to `start` to listen
        on multiple ports or interfaces.
        """
        sockets = bind_sockets(port, address=address, family=family,
                               backlog=backlog)
        if self._started:
            self.add_sockets(sockets)
        else:
            self._pending_sockets.extend(sockets)

    def start(self, num_processes=1):
        """Starts this server in the `.IOLoop`.

        By default, we run the server in this process and do not fork any
        additional child process.

        If num_processes is ``None`` or <= 0, we detect the number of cores
        available on this machine and fork that number of child
        processes. If num_processes is given and > 1, we fork that
        specific number of sub-processes.

        Since we use processes and not threads, there is no shared memory
        between any server code.

        Note that multiple processes are not compatible with the autoreload
        module (or the ``autoreload=True`` option to `tornado.web.Application`
        which defaults to True when ``debug=True``).
        When using multiple processes, no IOLoops can be created or
        referenced until after the call to ``TCPServer.start(n)``.
        """
        assert not self._started
        self._started = True
        if num_processes != 1:
            process.fork_processes(num_processes)
        sockets = self._pending_sockets
        self._pending_sockets = []
        self.add_sockets(sockets)

    def stop(self):
        """Stops listening for new connections.

        Requests currently in progress may still continue after the
        server is stopped.
        """
        for fd, sock in self._sockets.items():
            self.io_loop.remove_handler(fd)
            sock.close()

    def handle_stream(self, stream, address):
        """Override to handle a new `.IOStream` from an incoming connection."""
        raise NotImplementedError()

    def _handle_connection(self, connection, address):
        if self.ssl_options is not None:
            assert ssl, "Python 2.6+ and OpenSSL required for SSL"
            try:
                connection = ssl_wrap_socket(connection,
                                             self.ssl_options,
                                             server_side=True,
                                             do_handshake_on_connect=False)
            except ssl.SSLError as err:
                if err.args[0] == ssl.SSL_ERROR_EOF:
                    return connection.close()
                else:
                    raise
            except socket.error as err:
                # If the connection is closed immediately after it is created
                # (as in a port scan), we can get one of several errors.
                # wrap_socket makes an internal call to getpeername,
                # which may return either EINVAL (Mac OS X) or ENOTCONN
                # (Linux).  If it returns ENOTCONN, this error is
                # silently swallowed by the ssl module, so we need to
                # catch another error later on (AttributeError in
                # SSLIOStream._do_ssl_handshake).
                # To test this behavior, try nmap with the -sT flag.
<<<<<<< HEAD
                # https://github.com/facebook/tornado/pull/750
                if errno_from_exception(err) in (errno.ECONNABORTED, errno.EINVAL):
=======
                # https://github.com/tornadoweb/tornado/pull/750
                if err.args[0] in (errno.ECONNABORTED, errno.EINVAL):
>>>>>>> 7b225f8e
                    return connection.close()
                else:
                    raise
        try:
            if self.ssl_options is not None:
                stream = SSLIOStream(connection, io_loop=self.io_loop,
                                     max_buffer_size=self.max_buffer_size,
                                     read_chunk_size=self.read_chunk_size)
            else:
                stream = IOStream(connection, io_loop=self.io_loop,
                                  max_buffer_size=self.max_buffer_size,
                                  read_chunk_size=self.read_chunk_size)
            self.handle_stream(stream, address)
        except Exception:
            app_log.error("Error in connection callback", exc_info=True)<|MERGE_RESOLUTION|>--- conflicted
+++ resolved
@@ -233,13 +233,8 @@
                 # catch another error later on (AttributeError in
                 # SSLIOStream._do_ssl_handshake).
                 # To test this behavior, try nmap with the -sT flag.
-<<<<<<< HEAD
-                # https://github.com/facebook/tornado/pull/750
+                # https://github.com/tornadoweb/tornado/pull/750
                 if errno_from_exception(err) in (errno.ECONNABORTED, errno.EINVAL):
-=======
-                # https://github.com/tornadoweb/tornado/pull/750
-                if err.args[0] in (errno.ECONNABORTED, errno.EINVAL):
->>>>>>> 7b225f8e
                     return connection.close()
                 else:
                     raise
