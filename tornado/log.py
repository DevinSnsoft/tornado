--- conflicted
+++ resolved
@@ -229,23 +229,16 @@
                 filename=options.log_file_prefix,
                 maxBytes=options.log_file_max_size,
                 backupCount=options.log_file_num_backups,
-<<<<<<< HEAD
+                encoding="utf-8",
             )  # type: logging.Handler
         elif rotate_mode == "time":
-=======
-                encoding="utf-8")  # type: logging.Handler
-        elif rotate_mode == 'time':
->>>>>>> dc3f5f31
             channel = logging.handlers.TimedRotatingFileHandler(
                 filename=options.log_file_prefix,
                 when=options.log_rotate_when,
                 interval=options.log_rotate_interval,
                 backupCount=options.log_file_num_backups,
-<<<<<<< HEAD
+                encoding="utf-8",
             )
-=======
-                encoding="utf-8")
->>>>>>> dc3f5f31
         else:
             error_message = (
                 "The value of log_rotate_mode option should be "
