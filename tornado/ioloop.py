#!/usr/bin/env python
#
# Copyright 2009 Facebook
#
# Licensed under the Apache License, Version 2.0 (the "License"); you may
# not use this file except in compliance with the License. You may obtain
# a copy of the License at
#
#     http://www.apache.org/licenses/LICENSE-2.0
#
# Unless required by applicable law or agreed to in writing, software
# distributed under the License is distributed on an "AS IS" BASIS, WITHOUT
# WARRANTIES OR CONDITIONS OF ANY KIND, either express or implied. See the
# License for the specific language governing permissions and limitations
# under the License.

"""An I/O event loop for non-blocking sockets.

Typical applications will use a single `IOLoop` object, in the
`IOLoop.instance` singleton.  The `IOLoop.start` method should usually
be called at the end of the ``main()`` function.  Atypical applications may
use more than one `IOLoop`, such as one `IOLoop` per thread, or per `unittest`
case.

In addition to I/O events, the `IOLoop` can also schedule time-based events.
`IOLoop.add_timeout` is a non-blocking alternative to `time.sleep`.
"""

from __future__ import absolute_import, division, with_statement

import datetime
import errno
import functools
import heapq
import logging
import os
import select
import thread
import threading
import time
import traceback

<<<<<<< HEAD
from tornado.concurrent import DummyFuture
=======
from tornado.log import app_log, gen_log
>>>>>>> 2ded2661
from tornado import stack_context

try:
    import signal
except ImportError:
    signal = None

try:
    from concurrent import futures
except ImportError:
    futures = None

from tornado.platform.auto import set_close_exec, Waker


class IOLoop(object):
    """A level-triggered I/O loop.

    We use epoll (Linux) or kqueue (BSD and Mac OS X; requires python
    2.6+) if they are available, or else we fall back on select(). If
    you are implementing a system that needs to handle thousands of
    simultaneous connections, you should use a system that supports either
    epoll or queue.

    Example usage for a simple TCP server::

        import errno
        import functools
        import ioloop
        import socket

        def connection_ready(sock, fd, events):
            while True:
                try:
                    connection, address = sock.accept()
                except socket.error, e:
                    if e.args[0] not in (errno.EWOULDBLOCK, errno.EAGAIN):
                        raise
                    return
                connection.setblocking(0)
                handle_connection(connection, address)

        sock = socket.socket(socket.AF_INET, socket.SOCK_STREAM, 0)
        sock.setsockopt(socket.SOL_SOCKET, socket.SO_REUSEADDR, 1)
        sock.setblocking(0)
        sock.bind(("", port))
        sock.listen(128)

        io_loop = ioloop.IOLoop.instance()
        callback = functools.partial(connection_ready, sock)
        io_loop.add_handler(sock.fileno(), callback, io_loop.READ)
        io_loop.start()

    """
    # Constants from the epoll module
    _EPOLLIN = 0x001
    _EPOLLPRI = 0x002
    _EPOLLOUT = 0x004
    _EPOLLERR = 0x008
    _EPOLLHUP = 0x010
    _EPOLLRDHUP = 0x2000
    _EPOLLONESHOT = (1 << 30)
    _EPOLLET = (1 << 31)

    # Our events map exactly to the epoll events
    NONE = 0
    READ = _EPOLLIN
    WRITE = _EPOLLOUT
    ERROR = _EPOLLERR | _EPOLLHUP

    # Global lock for creating global IOLoop instance
    _instance_lock = threading.Lock()

    _current = threading.local()

    def __init__(self, impl=None):
        self._impl = impl or _poll()
        if hasattr(self._impl, 'fileno'):
            set_close_exec(self._impl.fileno())
        self._handlers = {}
        self._events = {}
        self._callbacks = []
        self._callback_lock = threading.Lock()
        self._timeouts = []
        self._running = False
        self._stopped = False
        self._thread_ident = None
        self._blocking_signal_threshold = None

        # Create a pipe that we send bogus data to when we want to wake
        # the I/O loop when it is idle
        self._waker = Waker()
        self.add_handler(self._waker.fileno(),
                         lambda fd, events: self._waker.consume(),
                         self.READ)

    @staticmethod
    def instance():
        """Returns a global IOLoop instance.

        Most single-threaded applications have a single, global IOLoop.
        Use this method instead of passing around IOLoop instances
        throughout your code.

        A common pattern for classes that depend on IOLoops is to use
        a default argument to enable programs with multiple IOLoops
        but not require the argument for simpler applications::

            class MyClass(object):
                def __init__(self, io_loop=None):
                    self.io_loop = io_loop or IOLoop.instance()
        """
        if not hasattr(IOLoop, "_instance"):
            with IOLoop._instance_lock:
                if not hasattr(IOLoop, "_instance"):
                    # New instance after double check
                    IOLoop._instance = IOLoop()
        return IOLoop._instance

    @staticmethod
    def initialized():
        """Returns true if the singleton instance has been created."""
        return hasattr(IOLoop, "_instance")

    def install(self):
        """Installs this IOloop object as the singleton instance.

        This is normally not necessary as `instance()` will create
        an IOLoop on demand, but you may want to call `install` to use
        a custom subclass of IOLoop.
        """
        assert not IOLoop.initialized()
        IOLoop._instance = self

    @staticmethod
    def current():
        current = getattr(IOLoop._current, "instance", None)
        if current is None:
            raise ValueError("no current IOLoop")
        return current

    def make_current(self):
        IOLoop._current.instance = self

    def clear_current(self):
        assert IOLoop._current.instance is self
        IOLoop._current.instance = None

    def close(self, all_fds=False):
        """Closes the IOLoop, freeing any resources used.

        If ``all_fds`` is true, all file descriptors registered on the
        IOLoop will be closed (not just the ones created by the IOLoop itself).

        Many applications will only use a single IOLoop that runs for the
        entire lifetime of the process.  In that case closing the IOLoop
        is not necessary since everything will be cleaned up when the
        process exits.  `IOLoop.close` is provided mainly for scenarios
        such as unit tests, which create and destroy a large number of
        IOLoops.

        An IOLoop must be completely stopped before it can be closed.  This
        means that `IOLoop.stop()` must be called *and* `IOLoop.start()` must
        be allowed to return before attempting to call `IOLoop.close()`.
        Therefore the call to `close` will usually appear just after
        the call to `start` rather than near the call to `stop`.
        """
        self.remove_handler(self._waker.fileno())
        if all_fds:
            for fd in self._handlers.keys()[:]:
                try:
                    os.close(fd)
                except Exception:
                    gen_log.debug("error closing fd %s", fd, exc_info=True)
        self._waker.close()
        self._impl.close()

    def add_handler(self, fd, handler, events):
        """Registers the given handler to receive the given events for fd."""
        self._handlers[fd] = stack_context.wrap(handler)
        self._impl.register(fd, events | self.ERROR)

    def update_handler(self, fd, events):
        """Changes the events we listen for fd."""
        self._impl.modify(fd, events | self.ERROR)

    def remove_handler(self, fd):
        """Stop listening for events on fd."""
        self._handlers.pop(fd, None)
        self._events.pop(fd, None)
        try:
            self._impl.unregister(fd)
        except (OSError, IOError):
            gen_log.debug("Error deleting fd from IOLoop", exc_info=True)

    def set_blocking_signal_threshold(self, seconds, action):
        """Sends a signal if the ioloop is blocked for more than s seconds.

        Pass seconds=None to disable.  Requires python 2.6 on a unixy
        platform.

        The action parameter is a python signal handler.  Read the
        documentation for the python 'signal' module for more information.
        If action is None, the process will be killed if it is blocked for
        too long.
        """
        if not hasattr(signal, "setitimer"):
            gen_log.error("set_blocking_signal_threshold requires a signal module "
                           "with the setitimer method")
            return
        self._blocking_signal_threshold = seconds
        if seconds is not None:
            signal.signal(signal.SIGALRM,
                          action if action is not None else signal.SIG_DFL)

    def set_blocking_log_threshold(self, seconds):
        """Logs a stack trace if the ioloop is blocked for more than s seconds.
        Equivalent to set_blocking_signal_threshold(seconds, self.log_stack)
        """
        self.set_blocking_signal_threshold(seconds, self.log_stack)

    def log_stack(self, signal, frame):
        """Signal handler to log the stack trace of the current thread.

        For use with set_blocking_signal_threshold.
        """
        gen_log.warning('IOLoop blocked for %f seconds in\n%s',
                         self._blocking_signal_threshold,
                         ''.join(traceback.format_stack(frame)))

    def start(self):
        """Starts the I/O loop.

        The loop will run until one of the I/O handlers calls stop(), which
        will make the loop stop after the current event iteration completes.
        """
        if not logging.getLogger().handlers:
            # The IOLoop catches and logs exceptions, so it's
            # important that log output be visible.  However, python's
            # default behavior for non-root loggers (prior to python
            # 3.2) is to print an unhelpful "no handlers could be
            # found" message rather than the actual log entry, so we
            # must explicitly configure logging if we've made it this
            # far without anything.
            logging.basicConfig()
        if self._stopped:
            self._stopped = False
            return
        old_current = getattr(IOLoop._current, "instance", None)
        IOLoop._current.instance = self
        self._thread_ident = thread.get_ident()
        self._running = True

        # signal.set_wakeup_fd closes a race condition in event loops:
        # a signal may arrive at the beginning of select/poll/etc
        # before it goes into its interruptible sleep, so the signal
        # will be consumed without waking the select.  The solution is
        # for the (C, synchronous) signal handler to write to a pipe,
        # which will then be seen by select.
        #
        # In python's signal handling semantics, this only matters on the
        # main thread (fortunately, set_wakeup_fd only works on the main
        # thread and will raise a ValueError otherwise).
        #
        # If someone has already set a wakeup fd, we don't want to
        # disturb it.  This is an issue for twisted, which does its
        # SIGCHILD processing in response to its own wakeup fd being
        # written to.  As long as the wakeup fd is registered on the IOLoop,
        # the loop will still wake up and everything should work.
        old_wakeup_fd = None
        if hasattr(signal, 'set_wakeup_fd') and os.name == 'posix':
            # requires python 2.6+, unix.  set_wakeup_fd exists but crashes
            # the python process on windows.
            try:
                old_wakeup_fd = signal.set_wakeup_fd(self._waker.write_fileno())
                if old_wakeup_fd != -1:
                    # Already set, restore previous value.  This is a little racy,
                    # but there's no clean get_wakeup_fd and in real use the
                    # IOLoop is just started once at the beginning.
                    signal.set_wakeup_fd(old_wakeup_fd)
                    old_wakeup_fd = None
            except ValueError:  # non-main thread
                pass

        while True:
            poll_timeout = 3600.0

            # Prevent IO event starvation by delaying new callbacks
            # to the next iteration of the event loop.
            with self._callback_lock:
                callbacks = self._callbacks
                self._callbacks = []
            for callback in callbacks:
                self._run_callback(callback)

            if self._timeouts:
                now = time.time()
                while self._timeouts:
                    if self._timeouts[0].callback is None:
                        # the timeout was cancelled
                        heapq.heappop(self._timeouts)
                    elif self._timeouts[0].deadline <= now:
                        timeout = heapq.heappop(self._timeouts)
                        self._run_callback(timeout.callback)
                    else:
                        seconds = self._timeouts[0].deadline - now
                        poll_timeout = min(seconds, poll_timeout)
                        break

            if self._callbacks:
                # If any callbacks or timeouts called add_callback,
                # we don't want to wait in poll() before we run them.
                poll_timeout = 0.0

            if not self._running:
                break

            if self._blocking_signal_threshold is not None:
                # clear alarm so it doesn't fire while poll is waiting for
                # events.
                signal.setitimer(signal.ITIMER_REAL, 0, 0)

            try:
                event_pairs = self._impl.poll(poll_timeout)
            except Exception, e:
                # Depending on python version and IOLoop implementation,
                # different exception types may be thrown and there are
                # two ways EINTR might be signaled:
                # * e.errno == errno.EINTR
                # * e.args is like (errno.EINTR, 'Interrupted system call')
                if (getattr(e, 'errno', None) == errno.EINTR or
                    (isinstance(getattr(e, 'args', None), tuple) and
                     len(e.args) == 2 and e.args[0] == errno.EINTR)):
                    continue
                else:
                    raise

            if self._blocking_signal_threshold is not None:
                signal.setitimer(signal.ITIMER_REAL,
                                 self._blocking_signal_threshold, 0)

            # Pop one fd at a time from the set of pending fds and run
            # its handler. Since that handler may perform actions on
            # other file descriptors, there may be reentrant calls to
            # this IOLoop that update self._events
            self._events.update(event_pairs)
            while self._events:
                fd, events = self._events.popitem()
                try:
                    self._handlers[fd](fd, events)
                except (OSError, IOError), e:
                    if e.args[0] == errno.EPIPE:
                        # Happens when the client closes the connection
                        pass
                    else:
                        app_log.error("Exception in I/O handler for fd %s",
                                      fd, exc_info=True)
                except Exception:
                    app_log.error("Exception in I/O handler for fd %s",
                                  fd, exc_info=True)
        # reset the stopped flag so another start/stop pair can be issued
        self._stopped = False
        if self._blocking_signal_threshold is not None:
            signal.setitimer(signal.ITIMER_REAL, 0, 0)
<<<<<<< HEAD
        IOLoop._current.instance = old_current
=======
        if old_wakeup_fd is not None:
            signal.set_wakeup_fd(old_wakeup_fd)
>>>>>>> 2ded2661

    def stop(self):
        """Stop the loop after the current event loop iteration is complete.
        If the event loop is not currently running, the next call to start()
        will return immediately.

        To use asynchronous methods from otherwise-synchronous code (such as
        unit tests), you can start and stop the event loop like this::

          ioloop = IOLoop()
          async_method(ioloop=ioloop, callback=ioloop.stop)
          ioloop.start()

        ioloop.start() will return after async_method has run its callback,
        whether that callback was invoked before or after ioloop.start.

        Note that even after `stop` has been called, the IOLoop is not
        completely stopped until `IOLoop.start` has also returned.
        """
        self._running = False
        self._stopped = True
        self._waker.wake()

    def running(self):
        """Returns true if this IOLoop is currently running."""
        return self._running

    def add_timeout(self, deadline, callback):
        """Calls the given callback at the time deadline from the I/O loop.

        Returns a handle that may be passed to remove_timeout to cancel.

        ``deadline`` may be a number denoting a unix timestamp (as returned
        by ``time.time()`` or a ``datetime.timedelta`` object for a deadline
        relative to the current time.

        Note that it is not safe to call `add_timeout` from other threads.
        Instead, you must use `add_callback` to transfer control to the
        IOLoop's thread, and then call `add_timeout` from there.
        """
        timeout = _Timeout(deadline, stack_context.wrap(callback))
        heapq.heappush(self._timeouts, timeout)
        return timeout

    def remove_timeout(self, timeout):
        """Cancels a pending timeout.

        The argument is a handle as returned by add_timeout.
        """
        # Removing from a heap is complicated, so just leave the defunct
        # timeout object in the queue (see discussion in
        # http://docs.python.org/library/heapq.html).
        # If this turns out to be a problem, we could add a garbage
        # collection pass whenever there are too many dead timeouts.
        timeout.callback = None

    def add_callback(self, callback):
        """Calls the given callback on the next I/O loop iteration.

        It is safe to call this method from any thread at any time,
        except from a signal handler.  Note that this is the *only*
        method in IOLoop that makes this thread-safety guarantee; all
        other interaction with the IOLoop must be done from that
        IOLoop's thread.  add_callback() may be used to transfer
        control from other threads to the IOLoop's thread.

        To add a callback from a signal handler, see
        `add_callback_from_signal`.
        """
        with self._callback_lock:
            list_empty = not self._callbacks
            self._callbacks.append(stack_context.wrap(callback))
        if list_empty and thread.get_ident() != self._thread_ident:
            # If we're in the IOLoop's thread, we know it's not currently
            # polling.  If we're not, and we added the first callback to an
            # empty list, we may need to wake it up (it may wake up on its
            # own, but an occasional extra wake is harmless).  Waking
            # up a polling IOLoop is relatively expensive, so we try to
            # avoid it when we can.
            self._waker.wake()

<<<<<<< HEAD
    if futures is not None:
        _FUTURE_TYPES = (futures.Future, DummyFuture)
    else:
        _FUTURE_TYPES = DummyFuture
    def add_future(self, future, callback):
        """Schedules a callback on the IOLoop when the given future is finished.
        """
        assert isinstance(future, IOLoop._FUTURE_TYPES)
        callback = stack_context.wrap(callback)
        future.add_done_callback(
            lambda future: self.add_callback(
                functools.partial(callback, future)))
=======
    def add_callback_from_signal(self, callback):
        """Calls the given callback on the next I/O loop iteration.

        Safe for use from a Python signal handler; should not be used
        otherwise.

        Callbacks added with this method will be run without any
        stack_context, to avoid picking up the context of the function
        that was interrupted by the signal.
        """
        with stack_context.NullContext():
            if thread.get_ident() != self._thread_ident:
                # if the signal is handled on another thread, we can add
                # it normally (modulo the NullContext)
                self.add_callback(callback)
            else:
                # If we're on the IOLoop's thread, we cannot use
                # the regular add_callback because it may deadlock on
                # _callback_lock.  Blindly insert into self._callbacks.
                # This is safe because the GIL makes list.append atomic.
                # One subtlety is that if the signal interrupted the
                # _callback_lock block in IOLoop.start, we may modify
                # either the old or new version of self._callbacks,
                # but either way will work.
                self._callbacks.append(stack_context.wrap(callback))
>>>>>>> 2ded2661

    def _run_callback(self, callback):
        try:
            callback()
        except Exception:
            self.handle_callback_exception(callback)

    def handle_callback_exception(self, callback):
        """This method is called whenever a callback run by the IOLoop
        throws an exception.

        By default simply logs the exception as an error.  Subclasses
        may override this method to customize reporting of exceptions.

        The exception itself is not passed explicitly, but is available
        in sys.exc_info.
        """
        app_log.error("Exception in callback %r", callback, exc_info=True)


class _Timeout(object):
    """An IOLoop timeout, a UNIX timestamp and a callback"""

    # Reduce memory overhead when there are lots of pending callbacks
    __slots__ = ['deadline', 'callback']

    def __init__(self, deadline, callback):
        if isinstance(deadline, (int, long, float)):
            self.deadline = deadline
        elif isinstance(deadline, datetime.timedelta):
            self.deadline = time.time() + _Timeout.timedelta_to_seconds(deadline)
        else:
            raise TypeError("Unsupported deadline %r" % deadline)
        self.callback = callback

    @staticmethod
    def timedelta_to_seconds(td):
        """Equivalent to td.total_seconds() (introduced in python 2.7)."""
        return (td.microseconds + (td.seconds + td.days * 24 * 3600) * 10 ** 6) / float(10 ** 6)

    # Comparison methods to sort by deadline, with object id as a tiebreaker
    # to guarantee a consistent ordering.  The heapq module uses __le__
    # in python2.5, and __lt__ in 2.6+ (sort() and most other comparisons
    # use __lt__).
    def __lt__(self, other):
        return ((self.deadline, id(self)) <
                (other.deadline, id(other)))

    def __le__(self, other):
        return ((self.deadline, id(self)) <=
                (other.deadline, id(other)))


class PeriodicCallback(object):
    """Schedules the given callback to be called periodically.

    The callback is called every callback_time milliseconds.

    `start` must be called after the PeriodicCallback is created.
    """
    def __init__(self, callback, callback_time, io_loop=None):
        self.callback = callback
        self.callback_time = callback_time
        self.io_loop = io_loop or IOLoop.instance()
        self._running = False
        self._timeout = None

    def start(self):
        """Starts the timer."""
        self._running = True
        self._next_timeout = time.time()
        self._schedule_next()

    def stop(self):
        """Stops the timer."""
        self._running = False
        if self._timeout is not None:
            self.io_loop.remove_timeout(self._timeout)
            self._timeout = None

    def _run(self):
        if not self._running:
            return
        try:
            self.callback()
        except Exception:
            app_log.error("Error in periodic callback", exc_info=True)
        self._schedule_next()

    def _schedule_next(self):
        if self._running:
            current_time = time.time()
            while self._next_timeout <= current_time:
                self._next_timeout += self.callback_time / 1000.0
            self._timeout = self.io_loop.add_timeout(self._next_timeout, self._run)


class _EPoll(object):
    """An epoll-based event loop using our C module for Python 2.5 systems"""
    _EPOLL_CTL_ADD = 1
    _EPOLL_CTL_DEL = 2
    _EPOLL_CTL_MOD = 3

    def __init__(self):
        self._epoll_fd = epoll.epoll_create()

    def fileno(self):
        return self._epoll_fd

    def close(self):
        os.close(self._epoll_fd)

    def register(self, fd, events):
        epoll.epoll_ctl(self._epoll_fd, self._EPOLL_CTL_ADD, fd, events)

    def modify(self, fd, events):
        epoll.epoll_ctl(self._epoll_fd, self._EPOLL_CTL_MOD, fd, events)

    def unregister(self, fd):
        epoll.epoll_ctl(self._epoll_fd, self._EPOLL_CTL_DEL, fd, 0)

    def poll(self, timeout):
        return epoll.epoll_wait(self._epoll_fd, int(timeout * 1000))


class _KQueue(object):
    """A kqueue-based event loop for BSD/Mac systems."""
    def __init__(self):
        self._kqueue = select.kqueue()
        self._active = {}

    def fileno(self):
        return self._kqueue.fileno()

    def close(self):
        self._kqueue.close()

    def register(self, fd, events):
        if fd in self._active:
            raise IOError("fd %d already registered" % fd)
        self._control(fd, events, select.KQ_EV_ADD)
        self._active[fd] = events

    def modify(self, fd, events):
        self.unregister(fd)
        self.register(fd, events)

    def unregister(self, fd):
        events = self._active.pop(fd)
        self._control(fd, events, select.KQ_EV_DELETE)

    def _control(self, fd, events, flags):
        kevents = []
        if events & IOLoop.WRITE:
            kevents.append(select.kevent(
                    fd, filter=select.KQ_FILTER_WRITE, flags=flags))
        if events & IOLoop.READ or not kevents:
            # Always read when there is not a write
            kevents.append(select.kevent(
                    fd, filter=select.KQ_FILTER_READ, flags=flags))
        # Even though control() takes a list, it seems to return EINVAL
        # on Mac OS X (10.6) when there is more than one event in the list.
        for kevent in kevents:
            self._kqueue.control([kevent], 0)

    def poll(self, timeout):
        kevents = self._kqueue.control(None, 1000, timeout)
        events = {}
        for kevent in kevents:
            fd = kevent.ident
            if kevent.filter == select.KQ_FILTER_READ:
                events[fd] = events.get(fd, 0) | IOLoop.READ
            if kevent.filter == select.KQ_FILTER_WRITE:
                if kevent.flags & select.KQ_EV_EOF:
                    # If an asynchronous connection is refused, kqueue
                    # returns a write event with the EOF flag set.
                    # Turn this into an error for consistency with the
                    # other IOLoop implementations.
                    # Note that for read events, EOF may be returned before
                    # all data has been consumed from the socket buffer,
                    # so we only check for EOF on write events.
                    events[fd] = IOLoop.ERROR
                else:
                    events[fd] = events.get(fd, 0) | IOLoop.WRITE
            if kevent.flags & select.KQ_EV_ERROR:
                events[fd] = events.get(fd, 0) | IOLoop.ERROR
        return events.items()


class _Select(object):
    """A simple, select()-based IOLoop implementation for non-Linux systems"""
    def __init__(self):
        self.read_fds = set()
        self.write_fds = set()
        self.error_fds = set()
        self.fd_sets = (self.read_fds, self.write_fds, self.error_fds)

    def close(self):
        pass

    def register(self, fd, events):
        if fd in self.read_fds or fd in self.write_fds or fd in self.error_fds:
            raise IOError("fd %d already registered" % fd)
        if events & IOLoop.READ:
            self.read_fds.add(fd)
        if events & IOLoop.WRITE:
            self.write_fds.add(fd)
        if events & IOLoop.ERROR:
            self.error_fds.add(fd)
            # Closed connections are reported as errors by epoll and kqueue,
            # but as zero-byte reads by select, so when errors are requested
            # we need to listen for both read and error.
            self.read_fds.add(fd)

    def modify(self, fd, events):
        self.unregister(fd)
        self.register(fd, events)

    def unregister(self, fd):
        self.read_fds.discard(fd)
        self.write_fds.discard(fd)
        self.error_fds.discard(fd)

    def poll(self, timeout):
        readable, writeable, errors = select.select(
            self.read_fds, self.write_fds, self.error_fds, timeout)
        events = {}
        for fd in readable:
            events[fd] = events.get(fd, 0) | IOLoop.READ
        for fd in writeable:
            events[fd] = events.get(fd, 0) | IOLoop.WRITE
        for fd in errors:
            events[fd] = events.get(fd, 0) | IOLoop.ERROR
        return events.items()


# Choose a poll implementation. Use epoll if it is available, fall back to
# select() for non-Linux platforms
if hasattr(select, "epoll"):
    # Python 2.6+ on Linux
    _poll = select.epoll
elif hasattr(select, "kqueue"):
    # Python 2.6+ on BSD or Mac
    _poll = _KQueue
else:
    try:
        # Linux systems with our C module installed
        from tornado import epoll
        _poll = _EPoll
    except Exception:
        # All other systems
        import sys
        if "linux" in sys.platform:
            gen_log.warning("epoll module not found; using select()")
        _poll = _Select<|MERGE_RESOLUTION|>--- conflicted
+++ resolved
@@ -40,11 +40,8 @@
 import time
 import traceback
 
-<<<<<<< HEAD
 from tornado.concurrent import DummyFuture
-=======
 from tornado.log import app_log, gen_log
->>>>>>> 2ded2661
 from tornado import stack_context
 
 try:
@@ -409,12 +406,9 @@
         self._stopped = False
         if self._blocking_signal_threshold is not None:
             signal.setitimer(signal.ITIMER_REAL, 0, 0)
-<<<<<<< HEAD
         IOLoop._current.instance = old_current
-=======
         if old_wakeup_fd is not None:
             signal.set_wakeup_fd(old_wakeup_fd)
->>>>>>> 2ded2661
 
     def stop(self):
         """Stop the loop after the current event loop iteration is complete.
@@ -496,20 +490,6 @@
             # avoid it when we can.
             self._waker.wake()
 
-<<<<<<< HEAD
-    if futures is not None:
-        _FUTURE_TYPES = (futures.Future, DummyFuture)
-    else:
-        _FUTURE_TYPES = DummyFuture
-    def add_future(self, future, callback):
-        """Schedules a callback on the IOLoop when the given future is finished.
-        """
-        assert isinstance(future, IOLoop._FUTURE_TYPES)
-        callback = stack_context.wrap(callback)
-        future.add_done_callback(
-            lambda future: self.add_callback(
-                functools.partial(callback, future)))
-=======
     def add_callback_from_signal(self, callback):
         """Calls the given callback on the next I/O loop iteration.
 
@@ -535,7 +515,19 @@
                 # either the old or new version of self._callbacks,
                 # but either way will work.
                 self._callbacks.append(stack_context.wrap(callback))
->>>>>>> 2ded2661
+
+    if futures is not None:
+        _FUTURE_TYPES = (futures.Future, DummyFuture)
+    else:
+        _FUTURE_TYPES = DummyFuture
+    def add_future(self, future, callback):
+        """Schedules a callback on the IOLoop when the given future is finished.
+        """
+        assert isinstance(future, IOLoop._FUTURE_TYPES)
+        callback = stack_context.wrap(callback)
+        future.add_done_callback(
+            lambda future: self.add_callback(
+                functools.partial(callback, future)))
 
     def _run_callback(self, callback):
         try:
