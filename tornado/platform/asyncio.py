--- conflicted
+++ resolved
@@ -621,10 +621,13 @@
         self._wake_selector()
         return True
 
-<<<<<<< HEAD
-    def remove_writer(self, fd: "_FileDescriptorLike") -> None:
-        del self._writers[fd]
+    def remove_writer(self, fd: "_FileDescriptorLike") -> bool:
+        try:
+            del self._writers[fd]
+        except KeyError:
+            return False
         self._wake_selector()
+        return True
 
 
 class AddThreadSelectorEventLoop(asyncio.AbstractEventLoop):
@@ -680,17 +683,8 @@
     ) -> None:
         return self._selector.add_writer(fd, callback, *args)
 
-    def remove_reader(self, fd: "_FileDescriptorLike") -> None:
+    def remove_reader(self, fd: "_FileDescriptorLike") -> bool:
         return self._selector.remove_reader(fd)
 
-    def remove_writer(self, fd: "_FileDescriptorLike") -> None:
-        return self._selector.remove_writer(fd)
-=======
     def remove_writer(self, fd: "_FileDescriptorLike") -> bool:
-        try:
-            del self._writers[fd]
-        except KeyError:
-            return False
-        self._wake_selector()
-        return True
->>>>>>> b5dad636
+        return self._selector.remove_writer(fd)